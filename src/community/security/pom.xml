<?xml version="1.0" encoding="ISO-8859-1"?>
<!-- 
 Copyright (C) 2014 - Open Source Geospatial Foundation. All rights reserved.
 This code is licensed under the GPL 2.0 license, available at the root
 application directory.
 -->
<project xmlns="http://maven.apache.org/POM/4.0.0" xmlns:xsi="http://www.w3.org/2001/XMLSchema-instance"
  xsi:schemaLocation="http://maven.apache.org/POM/4.0.0 http://maven.apache.org/maven-v4_0_0.xsd">
  
  <modelVersion>4.0.0</modelVersion>

  <parent>
    <groupId>org.geoserver</groupId>
    <artifactId>community</artifactId>
    <version>2.14-SNAPSHOT</version>
  </parent>

  <groupId>org.geoserver.community</groupId>
  <artifactId>gs-security</artifactId>
  <packaging>pom</packaging>
  <version>2.14-SNAPSHOT</version>
  <name>GeoServer Security Community Modules</name>

  <profiles>

    <profile>
      <id>oauth2-google</id>
      <modules>
        <module>oauth2</module>
        <module>oauth2-google</module>
      </modules>
    </profile>
    
    <profile>
      <id>oauth2-github</id>
      <modules>
        <module>oauth2</module>
        <module>oauth2-github</module>
      </modules>
    </profile>

    <profile>
      <id>oauth2-geonode</id>
      <modules>
        <module>oauth2</module>
        <module>oauth2-geonode</module>
      </modules>
    </profile>

    <profile>
<<<<<<< HEAD
      <id>keycloak</id>
      <modules>
        <module>keycloak</module>
=======
      <id>oauth2-all</id>
      <modules>
        <module>oauth2</module>
        <module>oauth2-google</module>
        <module>oauth2-github</module>
        <module>oauth2-geonode</module>
>>>>>>> d1353ba4
      </modules>
    </profile>
    
  </profiles>

  <modules>
    <!-- module>web</module -->
  </modules>
</project><|MERGE_RESOLUTION|>--- conflicted
+++ resolved
@@ -48,18 +48,19 @@
     </profile>
 
     <profile>
-<<<<<<< HEAD
       <id>keycloak</id>
       <modules>
         <module>keycloak</module>
-=======
+      </modules>
+    </profile>
+
+    <profile>
       <id>oauth2-all</id>
       <modules>
         <module>oauth2</module>
         <module>oauth2-google</module>
         <module>oauth2-github</module>
         <module>oauth2-geonode</module>
->>>>>>> d1353ba4
       </modules>
     </profile>
     
