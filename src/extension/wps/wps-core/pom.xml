<?xml version="1.0" encoding="ISO-8859-1"?>
<project xmlns="http://maven.apache.org/POM/4.0.0" xmlns:xsi="http://www.w3.org/2001/XMLSchema-instance"
  xsi:schemaLocation="http://maven.apache.org/POM/4.0.0 http://maven.apache.org/maven-v4_0_0.xsd">

    <modelVersion>4.0.0</modelVersion>

    <parent>
        <groupId>org.geoserver.extension</groupId>
        <artifactId>wps</artifactId>
<<<<<<< HEAD
        <version>2.2-RC2</version>
=======
        <version>2.2-RC3</version>
>>>>>>> dd4c2caa
    </parent>

    <groupId>org.geoserver.extension</groupId>
    <artifactId>wps-core</artifactId>
    <packaging>jar</packaging>
    <version>${gs.version}</version>
    <name>Web Processing Service Module</name>
    
    <properties>
      <jt.version>1.2.0</jt.version>
    </properties>
    
    <repositories>
        <repository> 
            <id>jaitools-snapshots</id> 
            <name>jaitools snapshots</name> 
            <url>http://oss.sonatype.org/content/repositories/snapshots/</url> 
            <snapshots> 
                <enabled>true</enabled> 
            </snapshots> 
        </repository>
    </repositories>

    <dependencies>
        <dependency>
            <groupId>org.geoserver</groupId>
            <artifactId>wfs</artifactId>
            <version>${gs.version}</version>
        </dependency>
        <dependency>
            <groupId>org.geoserver</groupId>
            <artifactId>wcs1_1</artifactId>
            <version>${gs.version}</version>
        </dependency>
        <dependency>
            <groupId>org.geoserver</groupId>
            <artifactId>wcs1_0</artifactId>
            <version>${gs.version}</version>
        </dependency>
        <dependency>
            <groupId>org.geotools.ogc</groupId>
            <artifactId>net.opengis.wps</artifactId>
            <version>${gt.version}</version>
        </dependency>
        <dependency>
            <groupId>org.geotools.xsd</groupId>
            <artifactId>gt-xsd-wps</artifactId>
            <version>${gt.version}</version>
        </dependency>
         <dependency>
            <groupId>org.geotools.xsd</groupId>
            <artifactId>gt-xsd-sld</artifactId>
            <version>${gt.version}</version>
        </dependency>
        <dependency>
            <groupId>org.geotools</groupId>
            <artifactId>gt-process</artifactId>
            <version>${gt.version}</version>
        </dependency>
        <dependency>
            <groupId>org.geotools</groupId>
            <artifactId>gt-process-raster</artifactId>
            <version>${gt.version}</version>
        </dependency>
        <dependency>
            <groupId>org.geotools</groupId>
            <artifactId>gt-process-geometry</artifactId>
            <version>${gt.version}</version>
        </dependency>
        <dependency>
            <groupId>org.geotools</groupId>
            <artifactId>gt-process-feature</artifactId>
            <version>${gt.version}</version>
        </dependency>        
        <dependency>
            <groupId>org.geotools</groupId>
            <artifactId>gt-arcgrid</artifactId>
            <version>${gt.version}</version>
        </dependency>
        <dependency>
            <groupId>org.geotools</groupId>
            <artifactId>gt-geotiff</artifactId>
            <version>${gt.version}</version>
        </dependency>
        <dependency>
            <groupId>org.geotools</groupId>
            <artifactId>gt-geojson</artifactId>
            <version>${gt.version}</version>
        </dependency>
        <dependency>
            <groupId>org.geotools</groupId>
            <artifactId>gt-grid</artifactId>
            <version>${gt.version}</version>
        </dependency>
        <dependency>
          <groupId>org.jaitools</groupId>
          <artifactId>jt-zonalstats</artifactId>
          <version>${jt.version}</version>
        </dependency>
        <dependency>
          <groupId>org.jaitools</groupId>
          <artifactId>jt-rangelookup</artifactId>
          <version>${jt.version}</version>
        </dependency>
        <dependency>
          <groupId>org.jaitools</groupId>
          <artifactId>jt-contour</artifactId>
          <version>${jt.version}</version>
        </dependency>    
        <dependency>
          <groupId>org.jaitools</groupId>
          <artifactId>jt-vectorize</artifactId>
          <version>${jt.version}</version>
        </dependency>            
        <dependency>
          <groupId>org.jaitools</groupId>
          <artifactId>jt-utils</artifactId>
          <version>${jt.version}</version>
        </dependency>
        
        
        
        
         <dependency>
	        <groupId>org.apache.ant</groupId>
	        <artifactId>ant</artifactId>
	        <version>1.7.1</version>
	    </dependency>
	    <dependency>
	        <groupId>org.apache.ant</groupId>
	        <artifactId>ant-launcher</artifactId>
	        <version>1.7.1</version>
	    </dependency>
        
        
        
        
        <!-- test dependencies -->
        <dependency>
          <groupId>xmlunit</groupId>
          <artifactId>xmlunit</artifactId>
          <scope>test</scope>
        </dependency>
        <dependency>
          <groupId>com.mockrunner</groupId>
          <artifactId>mockrunner</artifactId>
          <scope>test</scope>
        </dependency>
        <dependency>
           <groupId>org.geoserver</groupId>
           <artifactId>main</artifactId>
           <version>${gs.version}</version>
           <classifier>tests</classifier>
           <scope>test</scope>
        </dependency>
    </dependencies>

</project><|MERGE_RESOLUTION|>--- conflicted
+++ resolved
@@ -7,11 +7,7 @@
     <parent>
         <groupId>org.geoserver.extension</groupId>
         <artifactId>wps</artifactId>
-<<<<<<< HEAD
-        <version>2.2-RC2</version>
-=======
         <version>2.2-RC3</version>
->>>>>>> dd4c2caa
     </parent>
 
     <groupId>org.geoserver.extension</groupId>
