/* (c) 2014 - 2016 Open Source Geospatial Foundation - all rights reserved
 * (c) 2001 - 2013 OpenPlans
 * This code is licensed under the GPL 2.0 license, available at the root
 * application directory.
 */
package org.geoserver.ows;

import static javax.xml.stream.XMLStreamConstants.START_ELEMENT;

import java.io.BufferedInputStream;
import java.io.BufferedReader;
import java.io.ByteArrayInputStream;
import java.io.ByteArrayOutputStream;
import java.io.CharArrayReader;
import java.io.File;
import java.io.FileInputStream;
import java.io.IOException;
import java.io.InputStream;
import java.io.OutputStream;
import java.lang.reflect.Method;
import java.nio.charset.Charset;
import java.nio.charset.StandardCharsets;
import java.util.ArrayList;
import java.util.Collection;
import java.util.Collections;
import java.util.Comparator;
import java.util.HashMap;
import java.util.HashSet;
import java.util.Iterator;
import java.util.LinkedHashMap;
import java.util.List;
import java.util.Map;
import java.util.Set;
import java.util.logging.Level;
import java.util.logging.Logger;
import javax.servlet.http.HttpServletRequest;
import javax.servlet.http.HttpServletResponse;
import javax.xml.namespace.QName;
import javax.xml.parsers.DocumentBuilder;
import javax.xml.parsers.DocumentBuilderFactory;
import javax.xml.stream.FactoryConfigurationError;
import javax.xml.stream.XMLInputFactory;
import javax.xml.stream.XMLStreamException;
import javax.xml.stream.XMLStreamReader;
import javax.xml.transform.TransformerFactory;
import javax.xml.transform.dom.DOMSource;
import javax.xml.transform.stream.StreamResult;
import org.apache.commons.fileupload.FileItem;
import org.apache.commons.fileupload.disk.DiskFileItemFactory;
import org.apache.commons.fileupload.servlet.ServletFileUpload;
import org.eclipse.emf.ecore.EObject;
import org.geoserver.ows.util.CaseInsensitiveMap;
import org.geoserver.ows.util.KvpMap;
import org.geoserver.ows.util.KvpUtils;
import org.geoserver.ows.util.OwsUtils;
import org.geoserver.ows.util.RequestUtils;
import org.geoserver.ows.util.ResponseUtils;
import org.geoserver.platform.GeoServerExtensions;
import org.geoserver.platform.Operation;
import org.geoserver.platform.Service;
import org.geoserver.platform.ServiceException;
import org.geotools.util.Version;
import org.geotools.util.logging.Logging;
import org.geotools.xml.transform.TransformerBase;
import org.geotools.xsd.EMFUtils;
import org.springframework.beans.factory.NoSuchBeanDefinitionException;
import org.springframework.context.ApplicationContext;
import org.springframework.http.HttpHeaders;
import org.springframework.web.servlet.ModelAndView;
import org.springframework.web.servlet.mvc.AbstractController;
import org.w3c.dom.Document;
import org.w3c.dom.Element;
import org.w3c.dom.Node;
import org.w3c.dom.NodeList;
import org.xml.sax.EntityResolver;
import org.xml.sax.SAXException;

/**
 * Dispatches an http request to an open web service (OWS).
 *
 * <p>An OWS request contains three bits of information:
 *
 * <ol>
 *   <li>The service being called
 *   <li>The operation of the service to execute
 *   <li>The version of the service ( optional )
 * </ol>
 *
 * <p>Additional, an OWS request can contain an arbitray number of additional parameters.
 *
 * <p>An OWS request can be specified in two forms. The first form is known as "KVP" in which all
 * the parameters come in the form of a set of key-value pairs. Commonly this type of request is
 * made in an http "GET" request, the parameters being specified in the query string:
 *
 * <pre>
 * <code>http://www.xyz.com/geoserver?service=someService&amp;request=someRequest&amp;version=X.Y.Z&amp;param1=...&amp;param2=...</code>
 * </pre>
 *
 * <p>This type of request can also be made in a "POST" request in with a mime-type of
 * "application/x-www-form-urlencoded".
 *
 * <p>The second form is known as "XML" in which all the parameters come in the form of an xml
 * document. This type of request is made in an http "POST" request.
 *
 * <pre><code>
 *  &lt;?xml version="1.0" encoding="UTF-8"?&gt;
 *  &lt;SomeRequest service="someService" version="X.Y.Z"&gt;
 *    &lt;Param1&gt;...&lt;/Param1&gt;
 *    &lt;Param2&gt;...&lt;/Param2&gt;
 *    ...
 *  &lt;/SomeRequest&gt;
 * </code></pre>
 *
 * <p>When a request is received, the <b>service</b> the <b>version</b> parameters are used to
 * locate a service desciptor, an instance of {@link Service} . With the service descriptor, the
 * <b>request</b> parameter is used to locate the operation of the service to call.
 *
 * @author Justin Deoliveira, The Open Planning Project, jdeolive@openplans.org
 */
public class Dispatcher extends AbstractController {
    /** Logging instance */
    static Logger logger = Logging.getLogger("org.geoserver.ows");

    /** flag to control wether the dispatcher is cite compliant */
    boolean citeCompliant = false;

    /** thread local variable for the request */
    public static final ThreadLocal<Request> REQUEST = new InheritableThreadLocal<>();

    static final Charset UTF8 = StandardCharsets.UTF_8;

    /** The amount of bytes to be read to determine the proper xml reader in POST request */
    static int XML_LOOKAHEAD = 8192;

    /** list of callbacks */
    List<DispatcherCallback> callbacks = Collections.emptyList();

    /** SOAP namespaces */
    public static final String SOAP_12_NS = "http://www.w3.org/2003/05/soap-envelope";

    public static final String SOAP_11_NS = "http://schemas.xmlsoap.org/soap/envelope/";

    /** SOAP mime type */
    static final String SOAP_MIME = "application/soap+xml";

    private Method getEntityResolver = null;

    {
        try {
            // Use reflection to access class/method in the gs-main module.
            Class<?> clazz = Class.forName("org.geoserver.util.EntityResolverProvider");
            getEntityResolver = clazz.getMethod("getEntityResolver");
        } catch (Exception e) {
            // This should only happen when running the gs-ows unit tests.
            logger.log(
                    Level.WARNING,
                    "Unable to load EntityResolverProvider. Entity resolution will be enabled: "
                            + e.getClass().getName()
                            + ": "
                            + e.getMessage());
        }
    }

    /**
     * Sets the flag to control wether the dispatcher is cite compliante.
     *
     * <p>If set to <code>true</code>, the dispatcher with throw exceptions when it encounters
     * something that is not 100% compliant with CITE standards. An example would be a request which
     * specifies the servce in the context path: '.../geoserver/wfs?request=...' and not with the
     * kvp '&amp;service=wfs'.
     *
     * @param citeCompliant <code>true</code> to set compliance, <code>false</code> to unset it.
     */
    public void setCiteCompliant(boolean citeCompliant) {
        this.citeCompliant = citeCompliant;
    }

    public boolean isCiteCompliant() {
        return citeCompliant;
    }

    @Override
    protected void initApplicationContext(ApplicationContext context) {
        // load life cycle callbacks
        callbacks = GeoServerExtensions.extensions(DispatcherCallback.class, context);

        // setup the xml lookahead value
        String lookahead = GeoServerExtensions.getProperty("XML_LOOKAHEAD", context);
        if (lookahead != null) {
            try {
                int lookaheadValue = Integer.valueOf(lookahead);
                if (lookaheadValue <= 0)
                    logger.log(
                            Level.SEVERE,
                            "Invalid XML_LOOKAHEAD value, "
                                    + "will use "
                                    + XML_LOOKAHEAD
                                    + " instead");
                XML_LOOKAHEAD = lookaheadValue;
            } catch (Exception e) {
                logger.log(
                        Level.SEVERE,
                        "Invalid XML_LOOKAHEAD value, " + "will use " + XML_LOOKAHEAD + " instead");
            }
        }
    }

    protected void preprocessRequest(HttpServletRequest request) throws Exception {
        // set the charset

        // TODO: make this server settable
        Charset charSet = UTF8;
        if (request.getCharacterEncoding() != null)
            try {
                charSet = Charset.forName(request.getCharacterEncoding());
            } catch (Exception e) {
                // ok, we tried...
            }

        request.setCharacterEncoding(charSet.name());
    }

    @Override
    protected ModelAndView handleRequestInternal(
            HttpServletRequest httpRequest, HttpServletResponse httpResponse) throws Exception {
        preprocessRequest(httpRequest);

        // create a new request instance
        Request request = new Request();

        // set request / response
        request.setHttpRequest(httpRequest);
        request.setHttpResponse(httpResponse);

        Service service = null;

        try {
            // initialize the request and allow callbacks to override it
            request = init(request);

            // store it in the thread local
            REQUEST.set(request);

            // find the service
            try {
                service = service(request);
            } catch (Throwable t) {
                exception(t, null, request);

                return null;
            }

            // throw any outstanding errors
            if (request.getError() != null) {
                throw request.getError();
            }

            // dispatch the operation
            Operation operation = dispatch(request, service);
            request.setOperation(operation);

            if (request.isSOAP()) {
                // let the request object know that this is a SOAP request, since it effects
                // often how the request will be encoded
                flagAsSOAP(operation);
            }

            // execute it
            Object result = execute(request, operation);

            // write the response
            if (result != null) {
                response(result, request, operation);
            }
        } catch (Throwable t) {
            // make Spring security exceptions flow so that exception transformer filter can handle
            // them
            if (isSecurityException(t)) throw (Exception) t;
            exception(t, service, request);
        } finally {
            fireFinishedCallback(request);
            REQUEST.remove();
        }

        return null;
    }

    void flagAsSOAP(Operation op) {
        for (Object reqObj : op.getParameters()) {
            if (OwsUtils.has(reqObj, "formatOptions")) {
                OwsUtils.put(reqObj, "formatOptions", "SOAP", true);
            }
            if (OwsUtils.has(reqObj, "extendedProperties")) {
                OwsUtils.put(reqObj, "extendedProperties", "SOAP", true);
            }
            if (OwsUtils.has(reqObj, "metadata")) {
                OwsUtils.put(reqObj, "metadata", "SOAP", true);
            }
        }
    }

    void fireFinishedCallback(Request req) {
        for (DispatcherCallback cb : callbacks) {
            try {
                cb.finished(req);
            } catch (Throwable t) {
                logger.log(Level.WARNING, "Error firing finished callback for " + cb.getClass(), t);
            }
        }
    }

    Request init(Request request) throws ServiceException, IOException {
        HttpServletRequest httpRequest = request.getHttpRequest();

        String reqContentType = httpRequest.getContentType();
        // figure out method
        request.setGet("GET".equalsIgnoreCase(httpRequest.getMethod()) || isForm(reqContentType));

        // create the kvp map
        parseKVP(request);

        if (!request.isGet()) { // && httpRequest.getInputStream().available() > 0) {
            // check for a SOAP request, if so we need to unwrap the SOAP stuff
            if (httpRequest.getContentType() != null
                    && httpRequest.getContentType().startsWith(SOAP_MIME)) {
                request.setSOAP(true);
                request.setInput(soapReader(httpRequest, request));
            } else if (reqContentType != null
                    && ServletFileUpload.isMultipartContent(httpRequest)) {
                // multipart form upload
                ServletFileUpload up = new ServletFileUpload(new DiskFileItemFactory());

                // treat regular form fields as additional kvp parameters
                Map<String, FileItem> kvpFileItems =
                        new CaseInsensitiveMap<>(new LinkedHashMap<>());
                try {
                    List<FileItem> items = up.parseRequest(httpRequest);
                    FileItemCleanupCallback.setFileItems(items);
                    FileItem body = null;
                    for (FileItem item : items) {
                        if (item.isFormField()) {
                            FileItem old = kvpFileItems.put(item.getFieldName(), item);
                            if (old != null) {
                                old.delete(); // the temp file can be deleted at this point
                            }
                        } else {
                            if (body != null) {
                                // GeoServer only reads the last uploaded file per request so any
                                // other file uploads can be deleted immediately
                                body.delete();
                            }
                            body = item;
                        }
                    }
                    // if no file fields were found, look for one named "body"
                    if (body == null) {
                        body = kvpFileItems.remove("body");
                        if (body == null) {
                            throw new IllegalArgumentException(
                                    "Unable to find input from multipart/form-data content");
                        }
                    }
                    request.setInput(fileItemReader(body));
                } catch (Exception e) {
                    throw new ServiceException("Error handling multipart/form-data content", e);
                }

                Map<String, Object> kvpItems = new LinkedHashMap<>();
                kvpFileItems.forEach(
                        (key, value) -> {
                            kvpItems.put(key, value.getString());
                            value.delete(); // the temp file can be deleted at this point
                        });

                request.setOrAppendKvp(parseKVP(request, kvpItems));
            } else {
                // regular XML POST
                // wrap the input stream in a buffered input stream
                request.setInput(reader(httpRequest));
            }

            if (-1 == request.getInput().read()) {
                request.setInput(null);
            } else {
                request.getInput().reset();
            }
        }
        initRequestContext(request);

        return fireInitCallback(request);
    }

    /**
     * Initializes the request context by parsing the request path into two components: the
     * 'context' and the 'path'. The 'context' is the part of the URI before the last '/' and the
     * 'path' is the part after the last '/'.
     *
     * <p>This method processes the given {@link Request} object to extract and set the context and
     * path based on the HTTP request URI. Leading and trailing slashes are stripped from the
     * request path before the context and path are determined.
     *
     * @param request the {@link Request} object whose context and path need to be initialized.
     * @throws NullPointerException if the {@link Request} or its HTTP request is null.
     *     <pre>
     * Example:
     * If the request URI is "/app/resource/item", then:
     * - context: "app/resource"
     * - path: "item"
     * </pre>
     */
    public static void initRequestContext(Request request) {
        // parse the request path into two components. (1) the 'path' which
        // is the string after the last '/', and the 'context' which is the
        // string before the last '/'
        String ctxPath = request.httpRequest.getContextPath();
        String reqPath = request.httpRequest.getRequestURI();
        reqPath = reqPath.substring(ctxPath.length());

        // strip off leading and trailing slashes
        if (reqPath.startsWith("/")) {
            reqPath = reqPath.substring(1, reqPath.length());
        }

        if (reqPath.endsWith("/")) {
            reqPath = reqPath.substring(0, reqPath.length() - 1);
        }

        String context = reqPath;
        String path = null;
        int index = context.lastIndexOf('/');
        if (index != -1) {
            path = context.substring(index + 1);
            context = context.substring(0, index);
        } else {
            path = reqPath;
            context = null;
        }

        request.setContext(context);
        request.setPath(path);
    }

    private boolean isForm(String contentType) {
        if (contentType == null) {
            return false;
        } else {
            return contentType.startsWith("application/x-www-form-urlencoded");
        }
    }

    Request fireInitCallback(Request req) {
        for (DispatcherCallback cb : callbacks) {
            Request r = cb.init(req);
            req = r != null ? r : req;
        }
        return req;
    }

    BufferedReader soapReader(HttpServletRequest httpRequest, Request request) throws IOException {
        // in order to pull out the payload we have to parse the entire request and then reencode it
        // not nice... but then again neither is using SOAP
        Document dom = null;
        try {
            DocumentBuilderFactory dbf = DocumentBuilderFactory.newInstance();
            dbf.setNamespaceAware(true);
            DocumentBuilder db = dbf.newDocumentBuilder();
            Object provider = GeoServerExtensions.bean("entityResolverProvider");
            if (provider != null && getEntityResolver != null) {
                db.setEntityResolver((EntityResolver) getEntityResolver.invoke(provider));
            }
            dom = db.parse(httpRequest.getInputStream());
        } catch (Exception e) {
            throw new IOException("Error parsing SOAP request", e);
        }

        // find the soap:Body element
        NodeList list = dom.getElementsByTagNameNS(SOAP_12_NS, "Body");
        if (list.getLength() != 1) {
            list = dom.getElementsByTagNameNS(SOAP_11_NS, "Body");
            if (list.getLength() != 1) {
                throw new IOException("SOAP requests should specify a single Body element");
            } else {
                request.setSOAPNamespace(SOAP_11_NS);
            }
        } else {
            request.setSOAPNamespace(SOAP_12_NS);
        }

        Element body = (Element) list.item(0);

        // pull out the first element child
        Element payload = null;
        for (int i = 0; payload == null && i < body.getChildNodes().getLength(); i++) {
            Node n = body.getChildNodes().item(i);
            if (n instanceof Element) {
                payload = (Element) n;
            }
        }

        if (payload == null) {
            throw new IOException("Could not find payload in SOAP request");
        }

        // transform the payload back into an input stream so we can parse it as usual
        ByteArrayOutputStream bout = new ByteArrayOutputStream();
        try {
            TransformerFactory.newInstance()
                    .newTransformer()
                    .transform(new DOMSource(payload), new StreamResult(bout));
        } catch (Exception e) {
            throw new IOException("Error encoding payload of SOAP request", e);
        }

        return RequestUtils.getBufferedXMLReader(
                new ByteArrayInputStream(bout.toByteArray()), XML_LOOKAHEAD);
    }

    BufferedReader reader(HttpServletRequest httpRequest) throws IOException {
        return RequestUtils.getBufferedXMLReader(httpRequest.getInputStream(), XML_LOOKAHEAD);
    }

    BufferedReader fileItemReader(FileItem fileItem) throws IOException {
        return RequestUtils.getBufferedXMLReader(fileItem.getInputStream(), XML_LOOKAHEAD);
    }

    Service service(Request req) throws Exception {
        String service = getServiceFromRequest(req);

        // load from teh context
        Service serviceDescriptor = findService(service, req.getVersion(), req.getNamespace());
        if (serviceDescriptor == null) {
            // hack for backwards compatability, try finding the service with the context instead
            // of the service
            if (req.getContext() != null) {
                serviceDescriptor =
                        findService(req.getContext(), req.getVersion(), req.getNamespace());
                if (serviceDescriptor != null) {
                    // found, assume that the client is using <service>/<request>
                    if (req.getRequest() == null) {
                        req.setRequest(req.getService());
                    }
                    req.setService(req.getContext());
                    req.setContext(null);
                }
            }
            if (serviceDescriptor == null) {
                String msg = "No service: ( " + service + " )";
                throw new ServiceException(msg, "InvalidParameterValue", "service");
            }
        }
        req.setServiceDescriptor(serviceDescriptor);
        return fireServiceDispatchedCallback(req, serviceDescriptor);
    }

    /**
     * Retrieves the service name from the given request object, which may contain key-value pairs
     * (KVP) or a request body. If the service name is not explicitly provided in the request,
     * attempts to infer it from the request context.
     *
     * @param req The request object containing information about the service and request.
     * @return The name of the service extracted from the request.
     * @throws ServiceException If the service name cannot be determined from the request.
     * @throws Exception If an unexpected error occurs during the extraction process.
     */
    public String getServiceFromRequest(Request req) throws Exception {
        // check kvp
        if (req.getKvp() != null) {

            req.setService(normalize(KvpUtils.getSingleValue(req.getKvp(), "service")));
            req.setVersion(
                    normalizeVersion(normalize(KvpUtils.getSingleValue(req.getKvp(), "version"))));
            req.setRequest(normalize(KvpUtils.getSingleValue(req.getKvp(), "request")));
            req.setOutputFormat(normalize(KvpUtils.getSingleValue(req.getKvp(), "outputFormat")));
        }
        // check the body
        if (req.getInput() != null && "POST".equalsIgnoreCase(req.getHttpRequest().getMethod())) {
            readOpPost(req);
        }

        // try to infer from context
        // JD: for cite compliance, a service *must* be specified explicitly by
        // either a kvp, or a xml attribute, however in reality the context
        // is often a good way to infer the service or request
        String service = req.getService();

        if ((service == null) || (req.getRequest() == null)) {
            Map map = readOpContext(req);

            if (service == null) {
                service = normalize((String) map.get("service"));

                if ((service != null) && !citeCompliant) {
                    req.setService(service);
                }
            }

            if (req.getRequest() == null) {
                req.setRequest(normalize((String) map.get("request")));
            }
        }

        if (service == null) {
            // give up
            throw new ServiceException(
                    "Could not determine service", "MissingParameterValue", "service");
        }
        return service;
    }

    Service fireServiceDispatchedCallback(Request req, Service service) {
        for (DispatcherCallback cb : callbacks) {
            Service s = cb.serviceDispatched(req, service);
            service = s != null ? s : service;
        }
        return service;
    }

    /**
     * Normalize a parameter, trimming whitespace
     *
     * @return The value with whitespace trimmed, or null if this would result in an empty string.
     */
    public static String normalize(String value) {
        if (value == null) {
            return null;
        }

        if ("".equals(value.trim())) {
            return null;
        }

        return value.trim();
    }

    /**
     * Normalize the version, handling cases like forcing "x.y" to "x.y.z".
     *
     * @return normalized version
     */
    public static String normalizeVersion(String version) {
        if (version == null) {
            return null;
        }

        Version v = new Version(version);
        if (v.getMajor() == null) {
            return null;
        }

        if (v.getMinor() == null) {
            return String.format("%d.0.0", ((Number) v.getMajor()).intValue());
        }

        if (v.getRevision() == null) {
            return String.format(
                    "%d.%d.0",
                    ((Number) v.getMajor()).intValue(), ((Number) v.getMinor()).intValue());
        }

        // version ok
        return version;
    }

    Operation dispatch(Request req, Service serviceDescriptor) throws Throwable {
        if (req.getRequest() == null) {
            String msg =
                    "Could not determine geoserver request from http request "
                            + req.getHttpRequest();
            throw new ServiceException(msg, "MissingParameterValue", "request");
        }

        // ensure the requested operation exists
        boolean exists = operationExists(req, serviceDescriptor);
        // did we have a mixed kvp + post request and trusted the body for the request?
        if (!exists && req.getKvp().get("request") != null) {
            req.setRequest(normalize(KvpUtils.getSingleValue(req.getKvp(), "request")));
            exists = operationExists(req, serviceDescriptor);
        }

        // lookup the operation, initial lookup based on (service,request)
        Object serviceBean = serviceDescriptor.getService();
        Method operation = OwsUtils.method(serviceBean.getClass(), req.getRequest());

        if (operation == null || !exists) {
            String msg = "No such operation " + req;
            throw new ServiceException(msg, "OperationNotSupported", req.getRequest());
        }

        // step 4: setup the paramters
        Object[] parameters = new Object[operation.getParameterTypes().length];

        for (int i = 0; i < parameters.length; i++) {
            Class<?> parameterType = operation.getParameterTypes()[i];

            // first check for servlet request and response
            if (parameterType.isAssignableFrom(HttpServletRequest.class)) {
                parameters[i] = req.getHttpRequest();
            } else if (parameterType.isAssignableFrom(HttpServletResponse.class)) {
                parameters[i] = req.getHttpResponse();
            }
            // next check for input and output
            else if (parameterType.isAssignableFrom(InputStream.class)) {
                parameters[i] = req.getHttpRequest().getInputStream();
            } else if (parameterType.isAssignableFrom(OutputStream.class)) {
                parameters[i] = req.getHttpResponse().getOutputStream();
            } else {
                // check for a request object
                Object requestBean = null;

                // track an exception
                Throwable t = null;

                // Boolean used for evaluating if the request bean has been parsed in KVP or in XML
                boolean kvpParsed = false;
                boolean xmlParsed = false;

<<<<<<< HEAD
                if (req.getKvp() != null && !req.getKvp().isEmpty()) {
                    // use the kvp reader mechanism
=======
                if (req.getKvp() != null
                        && req.getKvp().size() > 0
                        && (!(req.getKvp().size() == 1 && req.getKvp().containsKey("service")))) {
                    // use the kvp reader mechanism, but not if the only kvp is the service
>>>>>>> 84cf890f
                    try {
                        requestBean = parseRequestKVP(parameterType, req);
                        kvpParsed = true;
                    } catch (Exception e) {
                        // don't die now, there might be a body to parse
                        t = e;
                    }
                }
                if (req.getInput() != null) {
                    // use the xml reader mechanism
                    requestBean = parseRequestXML(requestBean, req.getInput(), req);
                    xmlParsed = true;
                }

                // if no reader found for the request, throw exception
                // TODO: we may wish to make this configurable, as perhaps there
                // might be cases when the service prefers that null be passed in?
                if (requestBean == null) {
                    // unable to parse request object, throw exception if we
                    // caught one
                    if (t != null) {
                        throw t;
                    }
                    if (kvpParsed && xmlParsed || (!kvpParsed && !xmlParsed)) {
                        throw new ServiceException(
                                "Could not find request reader (either kvp or xml) for: "
                                        + parameterType.getName()
                                        + ", it might be that some request parameters are missing, "
                                        + "please check the documentation");
                    } else if (kvpParsed) {
                        throw new ServiceException(
                                "Could not parse the KVP for: " + parameterType.getName());
                    } else {
                        throw new ServiceException(
                                "Could not parse the XML for: " + parameterType.getName());
                    }
                }

                // GEOS-934  and GEOS-1288
                Method setBaseUrl =
                        OwsUtils.setter(requestBean.getClass(), "baseUrl", String.class);
                if (setBaseUrl != null) {
                    setBaseUrl.invoke(
                            requestBean,
                            new String[] {ResponseUtils.baseURL(req.getHttpRequest())});
                }

                // another couple of thos of those lovley cite things, version+service has to
                // specified for
                // non capabilities request, so if we dont have either thus far, check the request
                // objects to try and find one
                // TODO: should make this configurable
                if (requestBean != null) {
                    // if we dont have a version thus far, check the request object
                    if (req.getService() == null) {
                        req.setService(lookupRequestBeanProperty(requestBean, "service", false));
                    }

                    if (req.getVersion() == null) {
                        req.setVersion(
                                normalizeVersion(
                                        lookupRequestBeanProperty(requestBean, "version", false)));
                    }

                    if (req.getOutputFormat() == null) {
                        req.setOutputFormat(
                                lookupRequestBeanProperty(requestBean, "outputFormat", true));
                    }

                    parameters[i] = requestBean;
                }
            }
        }

        // if we are in cite compliant mode, do some additional checks to make
        // sure the "mandatory" parameters are specified, even though we
        // succesfully dispatched the request.
        if (citeCompliant) {
            // the version is mandatory for all requests but GetCapabilities
            if (!"GetCapabilities".equalsIgnoreCase(req.getRequest())) {
                if (req.getVersion() == null) {
                    // must be a version on non-capabilities requests
                    throw new ServiceException(
                            "Could not determine version", "MissingParameterValue", "version");
                } else {
                    // version must be valid
                    if (!req.getVersion().matches("[0-99].[0-99].[0-99]")) {
                        throw new ServiceException(
                                "Invalid version: " + req.getVersion(),
                                "InvalidParameterValue",
                                "version");
                    }

                    // make sure the versoin actually exists
                    boolean found = false;
                    Version version = new Version(req.getVersion());

                    for (Service service : loadServices()) {
                        if (version.equals(service.getVersion())) {
                            found = true;

                            break;
                        }
                    }

                    if (!found) {
                        throw new ServiceException(
                                "Invalid version: " + req.getVersion(),
                                "InvalidParameterValue",
                                "version");
                    }
                }
            }

            // the service is mandatory for all requests instead
            if (req.getService() == null) {
                // give up
                throw new ServiceException(
                        "Could not determine service", "MissingParameterValue", "service");
            }
        }

        Operation op = new Operation(req.getRequest(), serviceDescriptor, operation, parameters);
        return fireOperationDispatchedCallback(req, op);
    }

    private boolean operationExists(Request req, Service serviceDescriptor) {
        boolean exists = false;
        for (String op : serviceDescriptor.getOperations()) {
            if (op.equalsIgnoreCase(req.getRequest())) {
                exists = true;
                break;
            }
        }
        return exists;
    }

    Operation fireOperationDispatchedCallback(Request req, Operation op) {
        for (DispatcherCallback cb : callbacks) {
            Operation o = cb.operationDispatched(req, op);
            op = o != null ? o : op;
        }
        return op;
    }

    String lookupRequestBeanProperty(
            Object requestBean, String property, boolean allowDefaultValues) {
        if (requestBean instanceof EObject && EMFUtils.has((EObject) requestBean, property)) {
            // special case hack for eObject, we should move
            // this out into an extension ppint
            EObject eObject = (EObject) requestBean;

            if (allowDefaultValues || EMFUtils.isSet(eObject, property)) {
                return normalize((String) EMFUtils.get(eObject, property));
            }
        } else {
            // straight reflection
            String version = OwsUtils.property(requestBean, property, String.class);

            if (version != null) {
                return normalize(version);
            }
        }

        return null;
    }

    Object execute(Request req, Operation opDescriptor) throws Throwable {
        Service serviceDescriptor = opDescriptor.getService();
        Object serviceBean = serviceDescriptor.getService();
        Object[] parameters = opDescriptor.getParameters();

        // step 5: execute
        Object result = null;

        try {
            if (serviceBean instanceof DirectInvocationService) {
                // invokeDirect expects the operation to be called as declared in the operation
                // descriptor, although it used to match a method name, lets use the declared
                // operation name for contract compliance.
                String operationName = opDescriptor.getId();
                result =
                        ((DirectInvocationService) serviceBean)
                                .invokeDirect(operationName, parameters);
            } else {
                Method operation = opDescriptor.getMethod();
                result = operation.invoke(serviceBean, parameters);
            }
        } catch (Exception e) {
            if (e.getCause() != null) {
                throw e.getCause();
            }
            throw e;
        }

        return fireOperationExecutedCallback(req, opDescriptor, result);
    }

    Object fireOperationExecutedCallback(Request req, Operation op, Object result) {
        for (DispatcherCallback cb : callbacks) {
            Object r = cb.operationExecuted(req, op, result);
            result = r != null ? r : result;
        }
        return result;
    }

    void response(Object result, Request req, Operation opDescriptor) throws Throwable {
        // step 6: write response
        if (result != null) {
            // look up respones
            List<Response> responses = GeoServerExtensions.extensions(Response.class);

            // first filter by binding, and canHandle
            O:
            for (Iterator itr = responses.iterator(); itr.hasNext(); ) {
                Response response = (Response) itr.next();

                Class<?> binding = response.getBinding();

                if (!binding.isAssignableFrom(result.getClass())
                        || !response.canHandle(opDescriptor)) {
                    itr.remove();

                    continue;
                }

                // filter by output format
                Set outputFormats = response.getOutputFormats();

                if ((req.getOutputFormat() != null)
                        && (!outputFormats.isEmpty())
                        && !outputFormats.contains(req.getOutputFormat())) {

                    // must do a case insensitive check
                    for (Object format : outputFormats) {
                        String outputFormat = (String) format;
                        if (req.getOutputFormat().equalsIgnoreCase(outputFormat)) {
                            continue O;
                        }
                    }

                    itr.remove();
                }
            }

            if (responses.isEmpty()) {
                if (req.getOutputFormat() != null) {
                    throw new ServiceException(
                            "Failed to find response for output format " + req.getOutputFormat(),
                            ServiceException.INVALID_PARAMETER_VALUE,
                            "outputFormat");
                } else {
                    String msg = "No response: ( object = " + result.getClass();

                    if (req.getOutputFormat() != null) {
                        msg += (", outputFormat = " + req.getOutputFormat());
                    }

                    msg += " )";

                    throw new RuntimeException(msg);
                }
            }

            if (responses.size() > 1) {
                // sort by class hierarchy
                Collections.sort(
                        responses,
                        (o1, o2) -> {
                            Class<?> c1 = o1.getBinding();
                            Class<?> c2 = o2.getBinding();

                            if (c1.equals(c2)) {
                                return 0;
                            }

                            if (c1.isAssignableFrom(c2)) {
                                return 1;
                            }

                            return -1;
                        });

                // check first two and make sure bindings are not equal
                Response r1 = responses.get(0);
                Response r2 = responses.get(1);

                if (r1.getBinding().equals(r2.getBinding())) {
                    String msg =
                            "Multiple responses: (" + result.getClass() + "): " + r1 + ", " + r2;
                    throw new RuntimeException(msg);
                }
            }

            Response response = responses.get(0);
            response = fireResponseDispatchedCallback(req, opDescriptor, result, response);

            // load the output strategy to be used
            ServiceStrategy outputStrategy = findOutputStrategy(req.getHttpResponse());

            if (outputStrategy == null) {
                outputStrategy = new DefaultOutputStrategy();
            }

            // set the mime type
            String mimeType = response.getMimeType(result, opDescriptor);

            // check for SOAP request
            if (req.isSOAP()) {
                req.getHttpResponse().setContentType(SOAP_MIME);
            } else {
                req.getHttpResponse().setContentType(mimeType);
            }

            // set the charset
            String charset = response.getCharset(opDescriptor);
            if (charset != null) {
                req.getHttpResponse().setCharacterEncoding(charset);
            }

            setHeaders(req, opDescriptor, result, response);

            @SuppressWarnings("PMD.CloseResource") // managed by the output strategy
            OutputStream output = outputStrategy.getDestination(req.getHttpResponse());
            boolean abortResponse = true;
            try {
                if (req.isSOAP()) {
                    // SOAP request, start the SOAP wrapper
                    startSOAPEnvelope(output, req, response);
                }

                // special check for transformer
                if (req.isSOAP() && result instanceof TransformerBase) {
                    ((TransformerBase) result).setOmitXMLDeclaration(true);
                }

                // actually write out the response
                response.write(result, output, opDescriptor);

                if (req.isSOAP()) {
                    // SOAP request, start the SOAP wrapper
                    endSOAPEnvelope(output);
                }

                // flush the output with detection of client shutting the door in our face
                try {
                    outputStrategy.flush(req.getHttpResponse());
                } catch (IOException e) {
                    throw new ClientStreamAbortedException(e);
                }
                abortResponse = true;
            } finally {
                if (abortResponse) {
                    outputStrategy.abort();
                }
            }

            // flush the underlying out stream for good measure
            req.getHttpResponse().getOutputStream().flush();
        }
    }

    void setHeaders(Request req, Operation opDescriptor, Object result, Response response) {
        // get the basics using the new api
        Map rawKvp = req.getRawKvp();
        String disposition = response.getPreferredDisposition(result, opDescriptor);
        String filename = response.getAttachmentFileName(result, opDescriptor);

        // get user overrides, if any
        if (rawKvp != null) {
            // check if the filename and content disposition were provided
            if (rawKvp.get("FILENAME") != null) {
                filename = (String) rawKvp.get("FILENAME");
            }
            if (rawKvp.get("CONTENT-DISPOSITION") != null) {
                disposition = (String) rawKvp.get("CONTENT-DISPOSITION");
            }
        }

        // make sure the disposition obtained so far is valid
        // check and prevent invalid header injection
        if (disposition != null
                && !Response.DISPOSITION_ATTACH.equals(disposition)
                && !Response.DISPOSITION_INLINE.equals(disposition)) {
            disposition = null;
        }

        // set any extra headers, other than the mime-type
        String[][] headers = response.getHeaders(result, opDescriptor);
        boolean contentDispositionProvided = false;
        if (headers != null) {
            for (String[] header : headers) {
                if (header[0].equalsIgnoreCase("Content-Disposition")) {
                    contentDispositionProvided = true;
                    if (disposition == null) {
                        req.getHttpResponse().addHeader(header[0], header[1]);
                    }
                } else {
                    req.getHttpResponse().addHeader(header[0], header[1]);
                }
            }
        }

        // default disposition value and set if not forced by the user and not set
        // directly by the response
        if (!contentDispositionProvided) {
            if (disposition == null) {
                disposition = Response.DISPOSITION_INLINE;
            }

            // override any existing header
            String disp = disposition + "; filename=" + filename;
            req.getHttpResponse().setHeader("Content-Disposition", disp);
        }
    }

    void startSOAPEnvelope(OutputStream output, Request request, Response response)
            throws IOException {
        output.write(
                ("<soap:Envelope xmlns:soap='" + request.getSOAPNamespace() + "'><soap:Header/>")
                        .getBytes());
        output.write("<soap:Body".getBytes());
        if (response != null && response instanceof SOAPAwareResponse) {
            String type = ((SOAPAwareResponse) response).getBodyType();
            if (type != null) {
                output.write((" type='" + type + "'").getBytes());
            }
        }
        output.write(">".getBytes());
    }

    void endSOAPEnvelope(OutputStream output) throws IOException {
        output.write(("</soap:Body></soap:Envelope>").getBytes());
    }

    Response fireResponseDispatchedCallback(
            Request req, Operation op, Object result, Response response) {
        for (DispatcherCallback cb : callbacks) {
            Response r = cb.responseDispatched(req, op, result, response);
            response = r != null ? r : response;
        }
        return response;
    }

    Collection<Service> loadServices() {
        Collection<Service> services = GeoServerExtensions.extensions(Service.class);

        if (!(new HashSet<>(services).size() == services.size())) {
            String msg = "Two identical service descriptors found";
            throw new IllegalStateException(msg);
        }

        return services;
    }

    Service findService(String id, String ver, String namespace) throws ServiceException {
        Version version = (ver != null) ? new Version(ver) : null;
        Collection<Service> services = loadServices();

        // the id is actually the pathinfo, in case workspace specific services
        // are active we want to skip the workspace part in the path and go directly to the
        // servlet, which normally, if we ended up here, is a reflector (wms/kml)
        if (id.contains("/")) {
            id = id.substring(id.indexOf("/") + 1);
        }

        // first just match on service,request
        List<Service> matches = new ArrayList<>();

        for (Service sBean : services) {
            if (sBean.getId().equalsIgnoreCase(id)) {
                matches.add(sBean);
            }
        }

        if (matches.isEmpty()) {
            return null;
        }

        Service sBean = null;

        // if multiple, use version to filter match
        if (matches.size() > 1) {
            List<Service> vmatches = new ArrayList<>(matches);

            // match up the version
            if (version != null) {
                // version specified, look for a match
                for (Iterator<Service> itr = vmatches.iterator(); itr.hasNext(); ) {
                    Service s = itr.next();

                    if (version.equals(s.getVersion())) {
                        continue;
                    }

                    itr.remove();
                }

                if (vmatches.isEmpty()) {
                    // no matching version found, drop out and next step
                    // will sort to return highest version
                    vmatches = new ArrayList<>(matches);
                }
            }

            // if still multiple matches use namespace, if available, to filter
            if (namespace != null && vmatches.size() > 1) {
                List<Service> nmatches = new ArrayList<>(vmatches);
                for (Iterator<Service> itr = nmatches.iterator(); itr.hasNext(); ) {
                    Service s = itr.next();
                    if (s.getNamespace() != null && !s.getNamespace().equals(namespace)) {
                        // service declares namespace, kick it out if there is no match, otherwise
                        // leave it along
                        itr.remove();
                    }
                }

                if (!nmatches.isEmpty()) {
                    vmatches = nmatches;
                }
            }

            // multiple services found, sort by version
            if (vmatches.size() > 1) {
                // use highest version
                Comparator<Service> comparator =
                        (s1, s2) -> s1.getVersion().compareTo(s2.getVersion());

                Collections.sort(vmatches, comparator);
            }

            sBean = vmatches.get(vmatches.size() - 1);
        } else {
            // only a single match, that was easy
            sBean = matches.get(0);
        }

        return sBean;
    }

    public static Collection<KvpRequestReader> loadKvpRequestReaders() {
        Collection<KvpRequestReader> kvpReaders =
                GeoServerExtensions.extensions(KvpRequestReader.class);

        if (!(new HashSet<>(kvpReaders).size() == kvpReaders.size())) {
            String msg = "Two identical kvp readers found";
            throw new IllegalStateException(msg);
        }

        return kvpReaders;
    }

    public static KvpRequestReader findKvpRequestReader(Class<?> type) {
        Collection<KvpRequestReader> kvpReaders = loadKvpRequestReaders();

        List<KvpRequestReader> matches = new ArrayList<>();

        for (KvpRequestReader kvpReader : kvpReaders) {
            if (kvpReader.getRequestBean().isAssignableFrom(type)) {
                matches.add(kvpReader);
            }
        }

        if (matches.isEmpty()) {
            return null;
        }

        if (matches.size() > 1) {
            // sort by class hierarchy
            Comparator<KvpRequestReader> comparator =
                    (kvp1, kvp2) -> {
                        if (kvp2.getRequestBean().isAssignableFrom(kvp1.getRequestBean())) {
                            return -1;
                        }

                        return 1;
                    };

            Collections.sort(matches, comparator);
        }

        return matches.get(0);
    }

    static Collection<XmlRequestReader> loadXmlReaders() {
        List<XmlRequestReader> xmlReaders = GeoServerExtensions.extensions(XmlRequestReader.class);

        if (!(new HashSet<>(xmlReaders).size() == xmlReaders.size())) {

            String msg = "Two identical xml readers found";
            for (int i = 0; i < xmlReaders.size(); i++) {
                XmlRequestReader r1 = xmlReaders.get(i);
                for (int j = i + 1; j < xmlReaders.size(); j++) {
                    XmlRequestReader r2 = xmlReaders.get(j);
                    if (r1.equals(r2)) {
                        msg += ": " + r1 + " and " + r2;
                        break;
                    }
                }
            }

            throw new IllegalStateException(msg);
        }

        return xmlReaders;
    }

    /**
     * Finds a registered {@link XmlRequestReader} bean able to read a request, given the request
     * details
     *
     * @param namespace The XML namespace of the request body
     * @param element The OWS request, e.g. "GetMap"
     * @param serviceId The OWS service, e.g. "WMS"
     * @param ver The OWS service version, e.g "1.1.1"
     * @return An {@link XmlRequestReader} capable of reading the request body
     */
    public static XmlRequestReader findXmlReader(
            String namespace, String element, String serviceId, String ver) {
        Collection<XmlRequestReader> xmlReaders = loadXmlReaders();

        // first just match on namespace, element
        List<XmlRequestReader> matches = new ArrayList<>();

        for (XmlRequestReader xmlReader : xmlReaders) {
            QName xmlElement = xmlReader.getElement();

            if (xmlElement.getLocalPart().equalsIgnoreCase(element)) {
                if (xmlElement.getNamespaceURI().equalsIgnoreCase(namespace)) {
                    matches.add(xmlReader);
                }
            }
        }

        if (matches.isEmpty()) {
            // do a more lax serach, search only on the element name if the
            // namespace was unspecified
            if (namespace == null || namespace.equals("")) {
                String msg =
                        "No namespace specified in request, searching for "
                                + " xml reader by element name only";
                logger.info(msg);

                for (XmlRequestReader xmlReader : xmlReaders) {
                    if (xmlReader.getElement().getLocalPart().equals(element)) {
                        matches.add(xmlReader);
                    }
                }

                if (!matches.isEmpty()) {
                    // we found some matches, make sure they are all in the
                    // same service
                    Iterator itr = matches.iterator();
                    XmlRequestReader first = (XmlRequestReader) itr.next();
                    while (itr.hasNext()) {
                        XmlRequestReader xmlReader = (XmlRequestReader) itr.next();
                        if (!first.getServiceId().equals(xmlReader.getServiceId())) {
                            // abort
                            matches.clear();
                            break;
                        }
                    }
                }
            }
        }

        if (matches.isEmpty()) {
            String msg = "No xml reader: (" + namespace + "," + element + ")";
            logger.info(msg);
            return null;
        }

        XmlRequestReader xmlReader = null;

        // if multiple, use version to filter match
        if (matches.size() > 1) {
            List<XmlRequestReader> vmatches = new ArrayList<>(matches);

            // match up the service
            if (serviceId != null) {
                for (Iterator<XmlRequestReader> itr = vmatches.iterator(); itr.hasNext(); ) {
                    XmlRequestReader r = itr.next();

                    if (r.getServiceId() == null || serviceId.equalsIgnoreCase(r.getServiceId())) {
                        continue;
                    }

                    itr.remove();
                }

                // if no reader matching the service is found, we should
                // not return a reader, as service is key to identify the reader
                // we cannot just assume a meaningful default
            }

            // match up the version
            if (ver != null) {
                Version version = new Version(ver);

                // version specified, look for a match (and allow version
                // generic ones to live by)
                for (Iterator itr = vmatches.iterator(); itr.hasNext(); ) {
                    XmlRequestReader r = (XmlRequestReader) itr.next();

                    if (r.getVersion() == null || version.equals(r.getVersion())) {
                        continue;
                    }

                    itr.remove();
                }

                if (vmatches.isEmpty()) {
                    // no matching version found, drop out and next step
                    // will sort to return highest version
                    vmatches = new ArrayList<>(matches);
                }
            }

            // multiple readers found, sort by version and by service match
            if (vmatches.size() > 1) {
                // use highest version
                Comparator<XmlRequestReader> comparator =
                        (r1, r2) -> {
                            Version v1 = r1.getVersion();
                            Version v2 = r2.getVersion();

                            if ((v1 == null) && (v2 == null)) {
                                return 0;
                            }

                            if ((v1 != null) && (v2 == null)) {
                                return 1;
                            }

                            if ((v1 == null) && (v2 != null)) {
                                return -1;
                            }

                            int versionCompare = v1.compareTo(v2);

                            if (versionCompare != 0) {
                                return versionCompare;
                            }

                            String sid1 = r1.getServiceId();
                            String sid2 = r2.getServiceId();

                            if ((sid1 == null) && (sid2 == null)) {
                                return 0;
                            }

                            if ((sid1 != null) && (sid2 == null)) {
                                return 1;
                            }

                            if ((sid1 == null) && (sid2 != null)) {
                                return -1;
                            }

                            return sid1.compareTo(sid2);
                        };

                Collections.sort(vmatches, comparator);
            }

            if (!vmatches.isEmpty()) xmlReader = vmatches.get(vmatches.size() - 1);
        } else {
            // only a single match, that was easy
            xmlReader = matches.get(0);
        }

        return xmlReader;
    }

    ServiceStrategy findOutputStrategy(HttpServletResponse response) {
        OutputStrategyFactory factory = null;
        try {
            factory = (OutputStrategyFactory) GeoServerExtensions.bean("serviceStrategyFactory");
        } catch (NoSuchBeanDefinitionException e) {
            return null;
        }
        return factory.createOutputStrategy(response);
    }

    BufferedInputStream input(File cache) throws IOException {
        return (cache == null) ? null : new BufferedInputStream(new FileInputStream(cache));
    }

    void preParseKVP(Request req) throws ServiceException {
        HttpServletRequest request = req.getHttpRequest();

        // unparsed kvp set
        Map<String, String[]> kvp = request.getParameterMap();

        if (kvp == null || kvp.isEmpty()) {
            req.setKvp(new HashMap<>());
            // req.kvp = null;
            return;
        }

        // track parsed kvp and unparsd
        Map<String, Object> parsedKvp = KvpUtils.normalize(kvp);
        Map<String, Object> rawKvp = new KvpMap<>(parsedKvp);

        req.setKvp(parsedKvp);
        req.setRawKvp(rawKvp);
    }

    void parseKVP(Request req) throws ServiceException {
        preParseKVP(req);
        parseKVP(req, req.getKvp());
    }

    Map<String, Object> parseKVP(Request req, Map<String, Object> kvp) {
        // if the service is not explicitly set, some parsers will not be found
        if (!kvp.containsKey("service") && !kvp.containsKey("SERVICE") && !citeCompliant) {
            String service = null;
            try {
                service = getServiceFromRequest(req);
                if (!"OWS".equalsIgnoreCase(service)) { // OWS is too generic for the parser lookup
                    kvp.put("service", service);
                }
                logger.log(Level.FINER, "service kvp parameter not found, setting to " + service);
            } catch (Exception e) {
                logger.log(Level.WARNING, "Unable to determine service from kvp or context");
            }
        }
        List<Throwable> errors = KvpUtils.parse(kvp);
        if (!errors.isEmpty()) {
            req.setError(errors.get(0));
        }
        return kvp;
    }

    Object parseRequestKVP(Class<?> type, Request request) throws Exception {
        KvpRequestReader kvpReader = findKvpRequestReader(type);

        if (kvpReader != null) {
            Object requestBean = kvpReader.createRequest();

            if (requestBean != null && request.getKvp() != null && request.getRawKvp() != null) {
                requestBean = kvpReader.read(requestBean, request.getKvp(), request.getRawKvp());
            }

            return requestBean;
        }

        return null;
    }

    /**
     * To be called once it was determined the request is a POST request with an XML request body;
     * uses {@link XmlRequestReader} to parse the {@link Request#getInput() request input}.
     *
     * <p>This method expects {@code request.} {@link Request#getNamespace() namespace}, {@link
     * Request#getPostRequestElementName() postRequestElementName}, {@link Request#getVersion()
     * version}, and {@link Request#getService() service} to be set already.
     */
    Object parseRequestXML(Object requestBean, BufferedReader input, Request request)
            throws Exception {
        // check for an empty input stream
        if (!input.ready()) {
            return null;
        }

        String namespace = request.getNamespace();
        // resolve reader based on root XML element name, may differ from request name (e.g.
        // request=GetMap, root element=StyledLayerDescriptor)
        String element = request.getPostRequestElementName();
        String version = request.getVersion();
        String service = request.getService();

        XmlRequestReader xmlReader = findXmlReader(namespace, element, service, version);
        if (xmlReader == null) {
            // no xml reader, just return object passed in
            return requestBean;
        }

        return xmlReader.read(requestBean, input, request.getKvp());
    }

    /**
     * Reads the following parameters from an OWS XML request body: * service
     *
     * @param request {@link Request} object
     * @return a {@link Map} containing the parsed parameters.
     */
    public static Map<String, String> readOpContext(Request request) {

        Map<String, String> map = new HashMap<>();
        if (request.getPath() != null) {
            map.put("service", request.getPath());
        } else if (request.getHttpRequest() != null
                && request.getHttpRequest().getServletPath() != null) {
            // Path not found so try to fall back on HTTPRequest Servlet Path
            String service =
                    extractServiceFromHttpRequest(request.getHttpRequest().getRequestURI());
            if (!service.trim().isEmpty()) {
                map.put("service", service.trim().toUpperCase());
            }
        }

        return map;
    }

    private static String extractServiceFromHttpRequest(String servletPath) {
        int startIndex = servletPath.lastIndexOf("/") + 1;
        int endIndex = servletPath.indexOf("?");

        if (startIndex == 0) {
            return ""; // No forward slash found
        }

        if (endIndex == -1) {
            return servletPath.substring(startIndex); // No question mark found
        }

        return servletPath.substring(startIndex, endIndex);
    }
    /**
     * To be called once determined the incoming request is an HTTP POST request
     * with a request body, and the request's {@link Request#getInput() input
     * reader} has been set; in order to pre-parse the XML request body root element
     * and establish the following request properties:
     * <p>
     * <ul>
     * <li>{@link Request#setNamespace namespace}: The xml root element's namespace,
     * or {@code ""} (empty string) if {@code null}
     * <li>{@link Request#setPostRequestElementName PostRequestElementName}: The xml
     * root element name (e.g. {@code GetMap}, {@code GetFeature},
     * {@code StyledLayerDescriptor}, etc.)
     * <li>{@link Request#setRequest: The xml root element name, assuming it matches
     * the request name, might be overriten later while parting the request's query
     * string key-value pairs
     * <li>{@link Request#setService service}: matching the xml root element's
     * {@code service} attribute, or {@code null}
     * <li>{@link Request#setVersion version}: matching the xml root element's
     * {@code version} attribute, or {@code null}
     * <li>{@link Request#setOutputFormat outputFormat}: matching the xml root
     * element's {@code outputFormat} attribute, or {@code null}
     * </ul>
     *
     * @param req The request to set properties to based on the xml request body's
     *            root element
     * @return a {@link Map} containing the parsed parameters.
     * @throws Exception if there was an error reading the input.
     */
    public static Request readOpPost(Request req) throws Exception {
        String namespace;
        String elementName;
        String request;
        String service;
        String version;
        String outputFormat;

        XMLStreamReader parser = createParserForRootElement(req);
        try {
            // position at root element
            while (parser.hasNext()) {
                if (START_ELEMENT == parser.next()) {
                    break;
                }
            }
            namespace = parser.getNamespaceURI() == null ? "" : parser.getNamespaceURI();
            elementName = parser.getLocalName();
            request = elementName;
            service = parser.getAttributeValue(null, "service");
            version = parser.getAttributeValue(null, "version");
            outputFormat = parser.getAttributeValue(null, "outputFormat");
        } finally {
            parser.close();
        }

        req.setNamespace(normalize(namespace));
        req.setPostRequestElementName(normalize(elementName));
        // These may already be given by the request query string KVP's, override only if non-null
        if (request != null) {
            req.setRequest(normalize(request));
        }
        if (service != null) {
            req.setService(normalize(service));
        }
        if (version != null) {
            req.setVersion(normalizeVersion(normalize(version)));
        }
        if (outputFormat != null) {
            req.setOutputFormat(normalize(outputFormat));
        }

        return req;
    }

    private static XMLStreamReader createParserForRootElement(Request req)
            throws IOException, FactoryConfigurationError, XMLStreamException {
        char[] buff = new char[XML_LOOKAHEAD];
        {
            // Read into buff and use that for the XML stream reader, using req.getInput() directly
            // can mess up the BufferedReader's state depending on the implementation
            @SuppressWarnings("PMD.CloseResource")
            BufferedReader input = req.getInput();
            input.mark(XML_LOOKAHEAD);
            input.read(buff);
            input.reset();
        }
        // create stream parser
        XMLInputFactory factory = XMLInputFactory.newFactory();
        // disable DTDs
        factory.setProperty(XMLInputFactory.SUPPORT_DTD, false);
        // disable external entities
        factory.setProperty(XMLInputFactory.IS_SUPPORTING_EXTERNAL_ENTITIES, false);
        XMLStreamReader parser = factory.createXMLStreamReader(new CharArrayReader(buff));
        return parser;
    }

    void exception(Throwable t, Service service, Request request) {
        Throwable current = t;
        while (current != null
                && !(current instanceof ClientStreamAbortedException)
                && !isSecurityException(current)
                && !(current instanceof HttpErrorCodeException)) {
            if (current instanceof SAXException) current = ((SAXException) current).getException();
            else current = current.getCause();
        }
        if (current instanceof ClientStreamAbortedException) {
            logger.log(Level.FINER, "Client has closed stream", t);
            return;
        }
        if (isSecurityException(current)) {
            throw (RuntimeException) current;
        }

        if (current instanceof HttpErrorCodeException) {
            HttpErrorCodeException ece = (HttpErrorCodeException) current;
            int errorCode = ece.getErrorCode();
            if (errorCode < 199 || errorCode > 299) {
                logger.log(Level.FINE, "", t);
            } else {
                logger.log(Level.FINER, "", t);
            }

            boolean isError = ece.getErrorCode() >= 400;
            HttpServletResponse rsp = request.getHttpResponse();

            if (ece.getContentType() != null) {
                rsp.setContentType(ece.getContentType());
            }
            try {
                if (isError) {
                    if (ece.getMessage() != null) {
                        rsp.sendError(ece.getErrorCode(), ece.getMessage());
                    } else {
                        rsp.sendError(ece.getErrorCode());
                    }
                } else {
                    rsp.setStatus(ece.getErrorCode());
                    if (ece.getMessage() != null) {
                        rsp.getOutputStream().print(ece.getMessage());
                    }
                }
                if (!isError) {
                    // gwc returns an HttpErrorCodeException for 304s
                    // we don't want to flag these as errors for upstream filters, ie the monitoring
                    // extension
                    t = null;
                }
            } catch (IOException e) {
                // means the resposne was already commited something
                logger.log(Level.FINER, "", t);
            }
        } else {
            String errorCode = null;
            String message = t.getMessage();
            Level level = Level.SEVERE;

            // unwind the exception stack until we find one we know about
            Throwable cause = t;
            while (cause != null) {
                if (cause instanceof ServiceException) {
                    errorCode = ((ServiceException) cause).getCode();
                    break;
                }
                cause = cause.getCause();
            }
            // Some pieces of code catch the exception and add it to the error list
            // (e.g. KvpUtils during parsing) without rethrowing it or wrapping it
            // since the service might not be known in advance. Therefore, there
            // might be the case that it isn't a ServiceException and therefore no
            // errorCode available. Let's use the error message in that case.
            if ((errorCode != null && errorCode.toUpperCase().startsWith("INVALID"))
                    || (errorCode == null
                            && message != null
                            && message.toUpperCase().startsWith("INVALID"))) {
                // Log Exceptions dealing with "Invalid" to INFO
                level = Level.INFO;
            }

            logger.log(level, "", t);

            if (cause == null) {
                // did not fine a "special" exception, create a service exception by default
                cause = new ServiceException(t);
            }

            // at this point we're sure it'a service exception
            ServiceException se = (ServiceException) cause;
            if (cause != t) {
                // copy the message, code + locator, but set cause equal to root
                se = new ServiceException(se.getMessage(), t, se.getCode(), se.getLocator());
            }

            handleServiceException(se, service, request);
        }

        request.error = t;
    }

    void handleServiceException(ServiceException se, Service service, Request request) {
        // find an exception handler
        ServiceExceptionHandler handler = null;

        if (service != null) {
            // look up the service exception handler
            Collection handlers = GeoServerExtensions.extensions(ServiceExceptionHandler.class);
            for (Object o : handlers) {
                ServiceExceptionHandler seh = (ServiceExceptionHandler) o;

                if (seh.getServices().contains(service)) {
                    // found one,
                    handler = seh;

                    break;
                }
            }
        }

        if (handler == null) {
            // none found, fall back on default
            handler = new OWS10ServiceExceptionHandler();
        }

        // if SOAP request use special SOAP exception handler, but only for OWS requests because
        // there could be other service exception handlers (like WMS for instance) that do not
        // output XML
        if (request.isSOAP()
                && (handler instanceof OWS10ServiceExceptionHandler
                        || handler instanceof OWS11ServiceExceptionHandler)) {
            handler = new SOAPServiceExceptionHandler(handler);
        }

        // remove content disposition if set (to allow browsers inline display of exception, and
        // avoid
        // proposing to save a file with the wrong extension that some OSs won't know how to open)
        HttpServletResponse httpResponse = request.getHttpResponse();
        if (httpResponse.containsHeader(HttpHeaders.CONTENT_DISPOSITION)) {
            try {
                httpResponse.setHeader(HttpHeaders.CONTENT_DISPOSITION, null);
            } catch (Exception e) {
                // the spec is not clear about setting null, but reportedly works
                // in Jetty, Tomcat, Glassfish... Not in your test harness though
                logger.log(Level.FINE, "Failed to reset content disposition header", e);
            }
        }

        handler.handleServiceException(se, request);
    }

    /**
     * Examines a {@link Throwable} object and returns true if it represents a security exception.
     *
     * @param t Throwable
     * @return true if t is a security exception
     */
    public static boolean isSecurityException(Throwable t) {
        return t != null
                && t.getClass().getPackage().getName().startsWith("org.springframework.security");
    }
}<|MERGE_RESOLUTION|>--- conflicted
+++ resolved
@@ -714,15 +714,10 @@
                 boolean kvpParsed = false;
                 boolean xmlParsed = false;
 
-<<<<<<< HEAD
-                if (req.getKvp() != null && !req.getKvp().isEmpty()) {
-                    // use the kvp reader mechanism
-=======
                 if (req.getKvp() != null
-                        && req.getKvp().size() > 0
+                        && !req.getKvp().isEmpty()
                         && (!(req.getKvp().size() == 1 && req.getKvp().containsKey("service")))) {
                     // use the kvp reader mechanism, but not if the only kvp is the service
->>>>>>> 84cf890f
                     try {
                         requestBean = parseRequestKVP(parameterType, req);
                         kvpParsed = true;
